apiVersion: kustomize.config.k8s.io/v1beta1
kind: Kustomization
resources:
- ../default
configMapGenerator:
- name: tensorboard-controller-config
  literals:
  - RWO_PVC_SCHEDULING="True"
  - TENSORBOARD_IMAGE=tensorflow/tensorflow:2.5.1
  - ISTIO_GATEWAY=kubeflow/kubeflow-gateway
patchesStrategicMerge:
- patches/add_controller_config.yaml
images:
- name: docker.io/kubeflownotebookswg/tensorboard-controller
<<<<<<< HEAD
  newTag: v1.6.1
=======
  newName: docker.io/kubeflownotebookswg/tensorboard-controller
  newTag: v1.7.0
>>>>>>> 989c0afb
<|MERGE_RESOLUTION|>--- conflicted
+++ resolved
@@ -12,9 +12,5 @@
 - patches/add_controller_config.yaml
 images:
 - name: docker.io/kubeflownotebookswg/tensorboard-controller
-<<<<<<< HEAD
-  newTag: v1.6.1
-=======
   newName: docker.io/kubeflownotebookswg/tensorboard-controller
-  newTag: v1.7.0
->>>>>>> 989c0afb
+  newTag: v1.7.0