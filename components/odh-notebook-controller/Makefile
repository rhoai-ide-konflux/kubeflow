--- conflicted
+++ resolved
@@ -4,11 +4,7 @@
 TAG ?= $(shell git describe --tags --always)
 
 KF_IMG ?= quay.io/opendatahub/kubeflow-notebook-controller
-<<<<<<< HEAD
-KF_TAG ?= 1.9-8369940
-=======
 KF_TAG ?= main-3f931d2
->>>>>>> 2402a108
 
 CONTAINER_ENGINE ?= podman
 
