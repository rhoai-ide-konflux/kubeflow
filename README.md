--- conflicted
+++ resolved
@@ -7,7 +7,6 @@
 * A Tensorboard instance
 * A TF Serving container
 
-<<<<<<< HEAD
 This document details the steps needed to run the kubeflow project in any environment in which Kubernetes runs.
 
 ## The Kubeflow Mission
@@ -20,9 +19,6 @@
 Because ML practitioners use so many different types of tools, it is a key goal that you can customize the stack to whatever your requirements (within reason), and let the system take care of the "boring stuff." While we have started with a narrow set of technologies, we are working with many different projects to include additional tooling.
 
 Ultimately, we want to have a set of simple manifests that give you an easy to use ML stack _anywhere_ Kubernetes is already running and can self configure based on the cluster it deploys into.
-=======
-This document details the steps needed to run the Kubeflow project in different environments, such as Minikube (local laptop). Google Kubernetes Engine, etc. 
->>>>>>> bb15c8cb
 
 ## Quick Start
 
@@ -42,15 +38,10 @@
 
 ### Minikube
 
-<<<<<<< HEAD
-[Minikube](https://github.com/kubernetes/minikube) is a tool that makes it easy to run Kubernetes locally. Minikube runs a single-
-node Kubernetes cluster inside a VM on your laptop for users looking to try out Kubernetes or develop with it day-to-day. 
-The below steps apply to a minikube cluster - the latest version as of writing this documetation is 0.23.0. You must also have kubectl configured to access minikube.
-=======
-[Minikube](https://github.com/kubernetes/minikube) is a tool that makes it easy to run Kubernetes locally. Minikube runs a single-node Kubernetes cluster inside a VM on your laptop for users looking to try out Kubernetes or develop with it day-to-day. 
+[Minikube](https://github.com/kubernetes/minikube) is a tool that makes it easy to run Kubernetes locally. Minikube runs a
+single-node Kubernetes cluster inside a VM on your laptop for users looking to try out Kubernetes or develop with it day-to-day. 
 The below steps apply to a minikube cluster - the latest version as of writing this documentation is 0.23.0. You must also have 
 kubectl configured to access minikube.
->>>>>>> bb15c8cb
 
 Kubeflow is designed to work on your laptop via Minikube.
 
