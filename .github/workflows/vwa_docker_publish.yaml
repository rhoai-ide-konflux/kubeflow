name: Build & Publish VWA Docker image
on:
  push:
    branches:
      - master
      - v*-branch
    paths:
      - components/crud-web-apps/volumes/**
      - components/crud-web-apps/common/**
      - releasing/version/VERSION
<<<<<<< HEAD
  pull_request:
    branches:
      - master
      - v*-branch
    paths:
      - components/crud-web-apps/volumes/**
      - components/crud-web-apps/common/**
=======

env:
  DOCKER_USER: kubeflownotebookswg
  IMG: kubeflownotebookswg/volumes-web-app
  ARCH: linux/ppc64le,linux/amd64
>>>>>>> 989c0afb

jobs:
  push_to_registry:
    name: Build & Push Docker image to Docker Hub
    runs-on: ubuntu-latest
    steps:
    - name: Checkout
      uses: actions/checkout@v3

    - uses: dorny/paths-filter@v2
      id: filter
      with:
        filters: |
          version:
            - 'releasing/version/VERSION'

    - name: Login to DockerHub
      uses: docker/login-action@v2
      with:
        username: ${{ env.DOCKER_USER }}
        password: ${{ secrets.KUBEFLOWNOTEBOOKSWG_DOCKER_TOKEN }}

    - name: Setup QEMU
      uses: docker/setup-qemu-action@v2

    - name: Setup Docker Buildx
      uses: docker/setup-buildx-action@v2

    - name: Build and push multi-arch docker image
      run: |
        cd components/crud-web-apps/volumes
        make docker-build-push-multi-arch

    - name: Build and push latest multi-arch docker image
      if: github.ref == 'refs/heads/master'
      run: |
        export TAG=latest
        cd components/crud-web-apps/volumes
        make docker-build-push-multi-arch

    - name: Build and push multi-arch docker image on Version change
      id: version
      if: steps.filter.outputs.version == 'true'
      run: |
        export TAG=$(cat releasing/version/VERSION)
        cd components/crud-web-apps/volumes
<<<<<<< HEAD
        export IMG=kubeflownotebookswg/volumes-web-app
        make docker-push

    - name: Run VWA push on Version change
      id: version
      if: github.event_name == 'push' && steps.filter.outputs.version == 'true'
      run: |
        export TAG=$(cat releasing/version/VERSION)
        cd components/crud-web-apps/volumes
        export IMG=kubeflownotebookswg/volumes-web-app
        make docker-build
        make docker-push
=======
        make docker-build-push-multi-arch
>>>>>>> 989c0afb
<|MERGE_RESOLUTION|>--- conflicted
+++ resolved
@@ -8,21 +8,11 @@
       - components/crud-web-apps/volumes/**
       - components/crud-web-apps/common/**
       - releasing/version/VERSION
-<<<<<<< HEAD
-  pull_request:
-    branches:
-      - master
-      - v*-branch
-    paths:
-      - components/crud-web-apps/volumes/**
-      - components/crud-web-apps/common/**
-=======
 
 env:
   DOCKER_USER: kubeflownotebookswg
   IMG: kubeflownotebookswg/volumes-web-app
   ARCH: linux/ppc64le,linux/amd64
->>>>>>> 989c0afb
 
 jobs:
   push_to_registry:
@@ -69,19 +59,4 @@
       run: |
         export TAG=$(cat releasing/version/VERSION)
         cd components/crud-web-apps/volumes
-<<<<<<< HEAD
-        export IMG=kubeflownotebookswg/volumes-web-app
-        make docker-push
-
-    - name: Run VWA push on Version change
-      id: version
-      if: github.event_name == 'push' && steps.filter.outputs.version == 'true'
-      run: |
-        export TAG=$(cat releasing/version/VERSION)
-        cd components/crud-web-apps/volumes
-        export IMG=kubeflownotebookswg/volumes-web-app
-        make docker-build
-        make docker-push
-=======
-        make docker-build-push-multi-arch
->>>>>>> 989c0afb
+        make docker-build-push-multi-arch